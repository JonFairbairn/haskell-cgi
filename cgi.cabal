Name: cgi
<<<<<<< HEAD
Version: 3001.1.8.3
=======
Version: 3001.1.7.5
>>>>>>> cf19b674
Copyright: Bjorn Bringert, Andy Gill, Anders Kaseorg, Ian Lynagh, 
           Erik Meijer, Sven Panne, Jeremy Shaw
Category: Network
Maintainer: Anders Kaseorg <andersk@mit.edu>
Author: Bjorn Bringert
Homepage: http://andersk.mit.edu/haskell/cgi/
License: BSD3
License-file: LICENSE
Synopsis: A library for writing CGI programs
Description:
 This is a Haskell library for writing CGI programs. 
Build-Type: Simple
Cabal-Version: >=1.2

Flag split-base
Flag bytestring-in-base
Flag extensible-exceptions-in-base

Library
  Exposed-Modules:
    Network.CGI,
    Network.CGI.Monad,
    Network.CGI.Protocol,
    Network.CGI.Cookie,
    Network.CGI.Compat
  Other-modules:
    Network.CGI.Accept,
    Network.CGI.Multipart,
    Network.CGI.Header
  Extensions:
    CPP,
    MultiParamTypeClasses
  ghc-options: -Wall

  Build-depends:
    network >= 2.0,
    parsec >= 2.0,
    mtl >= 1.0,
<<<<<<< HEAD
    MonadCatchIO-mtl,
    xhtml >= 3000.0.0,
    extensible-exceptions
=======
    xhtml >= 3000.0.0
>>>>>>> cf19b674
  If flag(split-base)
    Build-depends: base >= 3 && < 5, old-time, old-locale, containers
  Else
    Build-depends: base < 3
  If flag(bytestring-in-base)
    Build-depends: base >= 2 && < 3
  Else
    Build-depends: base < 2 || < 5, bytestring
  If flag(extensible-exceptions-in-base)
    Build-depends: base >= 4
  Else
    Build-depends: base < 4, extensible-exceptions

--Executable:     printinput
--Main-Is:        printinput.hs
--Hs-Source-Dir:  examples

--Executable:     redirect
--Main-Is:        redirect.hs
--Hs-Source-Dir:  examples

--Executable:     upload
--Main-Is:        upload.hs
--Hs-Source-Dir:  examples
<|MERGE_RESOLUTION|>--- conflicted
+++ resolved
@@ -1,9 +1,5 @@
 Name: cgi
-<<<<<<< HEAD
 Version: 3001.1.8.3
-=======
-Version: 3001.1.7.5
->>>>>>> cf19b674
 Copyright: Bjorn Bringert, Andy Gill, Anders Kaseorg, Ian Lynagh, 
            Erik Meijer, Sven Panne, Jeremy Shaw
 Category: Network
@@ -42,13 +38,8 @@
     network >= 2.0,
     parsec >= 2.0,
     mtl >= 1.0,
-<<<<<<< HEAD
     MonadCatchIO-mtl,
-    xhtml >= 3000.0.0,
-    extensible-exceptions
-=======
     xhtml >= 3000.0.0
->>>>>>> cf19b674
   If flag(split-base)
     Build-depends: base >= 3 && < 5, old-time, old-locale, containers
   Else
