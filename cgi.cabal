Name: cgi
<<<<<<< HEAD
Version: 3001.3.0.0
=======
Version: 3001.2.2.3
>>>>>>> ac5a1fdf
Copyright: Bjorn Bringert, John Chee, Andy Gill, Anders Kaseorg,
           Ian Lynagh, Erik Meijer, Sven Panne, Jeremy Shaw
Category: Network
Maintainer: John Chee <cheecheeo@gmail.com>
Author: Bjorn Bringert
Homepage: https://github.com/cheecheeo/haskell-cgi
bug-reports: https://github.com/cheecheeo/haskell-cgi/issues
License: BSD3
License-file: LICENSE
Synopsis: A library for writing CGI programs
Description:
 This is a Haskell library for writing CGI programs.
Build-Type: Simple
extra-source-files: changelog
Cabal-Version: >=1.6

source-repository head
  type: git
  location: git://github.com/cheecheeo/haskell-cgi.git

Flag network-uri
  description: Get Network.URI from the network-uri package
  default: True

Flag old-mtl
  description: Use mtl-compat and mtl < 2.2.0.1
  default: False

Library
  Exposed-Modules:
    Network.CGI,
    Network.CGI.Monad,
    Network.CGI.Protocol,
    Network.CGI.Cookie,
    Network.CGI.Compat
  Other-modules:
    Network.CGI.Accept
  Extensions:
    CPP,
    MultiParamTypeClasses
  ghc-options: -Wall

  Build-depends:
    parsec >= 2.0 && < 3.2,
    exceptions < 0.9,
    xhtml >= 3000.0.0 && < 3000.3,
    bytestring < 0.11,
    base >= 4.5 && < 5,
    time >= 1.5 && < 1.6,
    containers < 0.6,
    multipart >= 0.1.2 && < 0.2
  If flag(network-uri)
    Build-depends: network-uri == 2.6.*, network == 2.6.*
  Else
    Build-depends: network < 2.6
  If flag(old-mtl)
    Build-depends:
      mtl>=2.1.3.1 && < 2.3, mtl-compat >= 0.2.1.1 && < 0.3
  Else
    Build-depends:
      mtl>=2.2.1 && < 2.3

--Executable:     printinput
--Main-Is:        printinput.hs
--Hs-Source-Dir:  examples

--Executable:     redirect
--Main-Is:        redirect.hs
--Hs-Source-Dir:  examples

--Executable:     upload
--Main-Is:        upload.hs
--Hs-Source-Dir:  examples
<|MERGE_RESOLUTION|>--- conflicted
+++ resolved
@@ -1,9 +1,5 @@
 Name: cgi
-<<<<<<< HEAD
 Version: 3001.3.0.0
-=======
-Version: 3001.2.2.3
->>>>>>> ac5a1fdf
 Copyright: Bjorn Bringert, John Chee, Andy Gill, Anders Kaseorg,
            Ian Lynagh, Erik Meijer, Sven Panne, Jeremy Shaw
 Category: Network
