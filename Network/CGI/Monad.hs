{-# OPTIONS_GHC -fglasgow-exts #-}
-----------------------------------------------------------------------------
-- |
-- Module      :  Network.CGI.Monad
-- Copyright   :  (c) Bjorn Bringert 2006
-- License     :  BSD-style
--
-- Maintainer  :  Anders Kaseorg <andersk@mit.edu>
-- Stability   :  experimental
-- Portability :  non-portable
--
-- Internal stuff that most people shouldn't have to use.
-- This module mostly deals with the 
-- internals of the CGIT monad transformer.
--
-----------------------------------------------------------------------------

module Network.CGI.Monad (
  -- * CGI monad class
  MonadCGI(..), 
  -- * CGI monad transformer
  CGIT(..), CGI,
  runCGIT,
  -- * Request info
  CGIRequest(..),
  -- * Error handling
  throwCGI, catchCGI, tryCGI, handleExceptionCGI,
 ) where

<<<<<<< HEAD
import Prelude hiding (catch)
import Control.Exception.Extensible as Exception (SomeException, throwIO)
=======
#if MIN_VERSION_base(4,0,0)
import Control.Exception
#else
import Control.Exception.Extensible
#endif
  as Exception (SomeException, try, throwIO)
>>>>>>> cf19b674
import Control.Monad (liftM)
import Control.Monad.CatchIO (MonadCatchIO, block, catch, try, unblock)
import Control.Monad.Error (MonadError(..))
import Control.Monad.Reader (ReaderT(..), asks)
import Control.Monad.Writer (WriterT(..), tell)
import Control.Monad.Trans (MonadTrans, MonadIO, liftIO, lift)
import Data.Typeable (Typeable(..), Typeable1(..), 
                      mkTyConApp, mkTyCon)

import Network.CGI.Protocol


--
-- * CGIT monad transformer
--

-- | A simple CGI monad with just IO.
type CGI a = CGIT IO a

-- | The CGIT monad transformer.
newtype CGIT m a = CGIT { unCGIT :: ReaderT CGIRequest (WriterT Headers m) a }

instance (Typeable1 m, Typeable a) => Typeable (CGIT m a) where
    typeOf _ = mkTyConApp (mkTyCon "Network.CGI.Monad.CGIT") 
                [typeOf1 (undefined :: m a), typeOf (undefined :: a)]

instance (Functor m, Monad m) => Functor (CGIT m) where
    fmap f c = CGIT (fmap f (unCGIT c))

instance Monad m => Monad (CGIT m) where
    c >>= f = CGIT (unCGIT c >>= unCGIT . f)
    return = CGIT . return
    -- FIXME: should we have an error monad instead?
    fail = CGIT . fail

instance MonadIO m => MonadIO (CGIT m) where
    liftIO = lift . liftIO

instance MonadCatchIO m => MonadCatchIO (CGIT m) where
    CGIT m `catch` h = CGIT $ m `catch` (unCGIT . h)
    block (CGIT m) = CGIT (block m)
    unblock (CGIT m) = CGIT (unblock m)

-- | The class of CGI monads. Most CGI actions can be run in
--   any monad which is an instance of this class, which means that
--   you can use your own monad transformers to add extra functionality.
class Monad m => MonadCGI m where
    -- | Add a response header.
    cgiAddHeader :: HeaderName -> String -> m ()
    -- | Get something from the CGI request.
    cgiGet :: (CGIRequest -> a) -> m a

instance Monad m => MonadCGI (CGIT m) where
    cgiAddHeader n v = CGIT $ lift $ tell [(n,v)]
    cgiGet = CGIT . asks

instance MonadTrans CGIT where
    lift = CGIT . lift . lift

-- | Run a CGI action.
runCGIT :: Monad m => CGIT m a -> CGIRequest -> m (Headers, a)
runCGIT (CGIT c) = liftM (uncurry (flip (,))) . runWriterT . runReaderT c



--
-- * Error handling
--

instance MonadCatchIO m => MonadError SomeException (CGIT m) where
    throwError = throwCGI
    catchError = catchCGI

-- | Throw an exception in a CGI monad. The monad is required to be
--   a 'MonadIO', so that we can use 'throwIO' to guarantee ordering.
throwCGI :: (MonadCGI m, MonadIO m) => SomeException -> m a
throwCGI = liftIO . throwIO

-- | Catches any expection thrown by a CGI action, and uses the given 
--   exception handler if an exception is thrown.
catchCGI :: (MonadCGI m, MonadCatchIO m) => m a -> (SomeException -> m a) -> m a
catchCGI = catch

-- | Catches any exception thrown by an CGI action, and returns either
--   the exception, or if no exception was raised, the result of the action.
tryCGI :: (MonadCGI m, MonadCatchIO m) => m a -> m (Either SomeException a)
tryCGI = try

{-# DEPRECATED handleExceptionCGI "Use catchCGI instead." #-}
-- | Deprecated version of 'catchCGI'. Use 'catchCGI' instead.
handleExceptionCGI :: (MonadCGI m, MonadCatchIO m) => m a -> (SomeException -> m a) -> m a
handleExceptionCGI = catchCGI<|MERGE_RESOLUTION|>--- conflicted
+++ resolved
@@ -27,17 +27,13 @@
   throwCGI, catchCGI, tryCGI, handleExceptionCGI,
  ) where
 
-<<<<<<< HEAD
 import Prelude hiding (catch)
-import Control.Exception.Extensible as Exception (SomeException, throwIO)
-=======
 #if MIN_VERSION_base(4,0,0)
 import Control.Exception
 #else
 import Control.Exception.Extensible
 #endif
-  as Exception (SomeException, try, throwIO)
->>>>>>> cf19b674
+  as Exception (SomeException, throwIO)
 import Control.Monad (liftM)
 import Control.Monad.CatchIO (MonadCatchIO, block, catch, try, unblock)
 import Control.Monad.Error (MonadError(..))
