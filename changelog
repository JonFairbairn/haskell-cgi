<<<<<<< HEAD
# Change Log
All notable changes to this project will be documented in this file.
This project adheres to the [Package Versiioning Policy](https://wiki.haskell.org/Package_versioning_policy).
=======
3001.2.2.3

### Changed
* CGI.hs haddock: Use web.archive.org link for CGI specification

3001.2.2.2
>>>>>>> 7e35ce9a

## 3001.3.0.0
### Changed
- Cookie.hs: cookieExpires now has type `Maybe UTCTime` rather than
`Maybe CalendarTime`
- Protocol.hs: URL decoding functions no longer decode UTF-8 encoding
- Functor and Applicative instance of CGIT no longer constrain Functor or
Applicative parameter to be an instance of Monad

## 3001.2.2.2
### Changed
- Added support for building with mtl < 2.2.1 via flags

## 3001.2.2.1
### Changed
- Bumped exceptions version to < 0.9

## 3001.2.2.0
### Added
- MonadMask instance for CGIT

## 3001.2.1.0
### Added
- Applicative instance for CGI Monad

### Changed
- Deduplicate shared with `multipart` code

## 3001.2.0.0
### Changed
- GHC 7.8.3 support<|MERGE_RESOLUTION|>--- conflicted
+++ resolved
@@ -1,15 +1,6 @@
-<<<<<<< HEAD
 # Change Log
 All notable changes to this project will be documented in this file.
 This project adheres to the [Package Versiioning Policy](https://wiki.haskell.org/Package_versioning_policy).
-=======
-3001.2.2.3
-
-### Changed
-* CGI.hs haddock: Use web.archive.org link for CGI specification
-
-3001.2.2.2
->>>>>>> 7e35ce9a
 
 ## 3001.3.0.0
 ### Changed
@@ -18,6 +9,11 @@
 - Protocol.hs: URL decoding functions no longer decode UTF-8 encoding
 - Functor and Applicative instance of CGIT no longer constrain Functor or
 Applicative parameter to be an instance of Monad
+
+## 3001.2.2.3
+
+### Changed
+* CGI.hs haddock: Use web.archive.org link for CGI specification
 
 ## 3001.2.2.2
 ### Changed
